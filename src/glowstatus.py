import datetime
import time

from govee_controller import GoveeController
from calendar_sync import CalendarSync
from logger import get_logger
from utils import (
    clamp_rgb,
    is_valid_govee_api_key,
    is_valid_govee_device_id,
    is_valid_govee_device_model,
    is_valid_google_calendar_id,
)

# Import config and secret loaders from config_ui
from config_ui import load_config, load_secret

logger = get_logger()

# Load config and secrets
config = load_config()
GOVEE_API_KEY = load_secret("GOVEE_API_KEY")
GOVEE_DEVICE_ID = config.get("GOVEE_DEVICE_ID")
GOVEE_DEVICE_MODEL = config.get("GOVEE_DEVICE_MODEL")
GOOGLE_CALENDAR_ID = config.get("GOOGLE_CALENDAR_ID")
STATUS_COLOR_MAP = config.get("STATUS_COLOR_MAP", {})
REFRESH_INTERVAL = int(config.get("REFRESH_INTERVAL", 60))
DISABLE_CALENDAR_SYNC = bool(config.get("DISABLE_CALENDAR_SYNC", False))
POWER_OFF_WHEN_AVAILABLE = bool(config.get("POWER_OFF_WHEN_AVAILABLE", True))

def get_status_color(status):
    # Use user-configured color map if available, else fallback
    color_map = STATUS_COLOR_MAP or {
        "in_meeting": "255,0,0",
        "available": "0,255,0",
        "focus": "0,0,255",
        "offline": "128,128,128",
    }
    rgb_str = color_map.get(status, "255,255,255")
    r, g, b = map(int, rgb_str.split(","))
    return (r, g, b)

def main():
    # Validate configuration
    if not is_valid_govee_api_key(GOVEE_API_KEY):
        logger.error("Invalid or missing GOVEE_API_KEY.")
        return
    if not is_valid_govee_device_id(GOVEE_DEVICE_ID):
        logger.error("Invalid or missing GOVEE_DEVICE_ID.")
        return
    if not is_valid_govee_device_model(GOVEE_DEVICE_MODEL):
        logger.error("Invalid or missing GOVEE_DEVICE_MODEL.")
        return
    if not DISABLE_CALENDAR_SYNC and not is_valid_google_calendar_id(GOOGLE_CALENDAR_ID):
        logger.error("Invalid or missing GOOGLE_CALENDAR_ID.")
        return

    logger.info("Starting GlowStatus...")
    govee = GoveeController(GOVEE_API_KEY, GOVEE_DEVICE_ID, GOVEE_DEVICE_MODEL)

    if DISABLE_CALENDAR_SYNC:
        logger.info("Calendar sync is disabled. Testing Govee functions only.")
        test_colors = [
            (255, 0, 0),    # Red
            (0, 255, 0),    # Green
            (0, 0, 255),    # Blue
            (255, 255, 0),  # Yellow
            (255, 255, 255) # White
        ]
        try:
            logger.info("Starting GlowStatus test mode...")
            logger.info("Turning on Govee device...")
            govee.set_power("on")
            for color in test_colors:
                logger.info(f"Setting Govee color to: {color}")
                color = clamp_rgb(*color)
                if not color:
                    logger.error("Invalid RGB color values.")
                    continue
                logger.info(f"Setting Govee color to RGB{color}")
                govee.set_color(*color)
                time.sleep(10)  # Increase delay to avoid rate limit
            logger.info("GlowStatus test completed.")
            logger.info("GlowStatus is exiting.")
            govee.set_power("off")
        except KeyboardInterrupt:
            logger.info("GlowStatus stopped by user.")
            logger.info("GlowStatus test completed.")
            logger.info("GlowStatus is exiting.")
            govee.set_power("off")
        return

    calendar = CalendarSync(GOOGLE_CALENDAR_ID)

    try:
        while True:
            try:
<<<<<<< HEAD
                # Check for manual override
                config = load_config()
                manual_status = config.get("CURRENT_STATUS")
                if manual_status:
                    status = manual_status
                    next_event_start = None
                    logger.info(f"Manual override active: {status}")
                else:
                    status, next_event_start = calendar.get_current_status(return_next_event_time=True)
                    logger.info(f"Current status: {status}")
=======
                status, next_event_start = calendar.get_current_status(return_next_event_time=True)
                logger.info(f"Current status: {status}")
>>>>>>> c6f89fd6

                if (
                    status == "available"
                    and next_event_start is not None
                    and (0 <= (next_event_start - datetime.datetime.now(datetime.timezone.utc)).total_seconds() <= 60)
                ):
                    logger.info("Upcoming meeting within 1 minute. Setting status to 'in_meeting'.")
                    status = "in_meeting"

                if status == "available" and POWER_OFF_WHEN_AVAILABLE:
                    logger.info("Status is 'available' and POWER_OFF_WHEN_AVAILABLE is set. Turning off Govee device.")
                    govee.set_power("off")
                else:
                    color = get_status_color(status)
                    govee.set_power("on")
                    govee.set_color(*color)
            except Exception as e:
                logger.error(f"Error updating status: {e}")
            time.sleep(REFRESH_INTERVAL)
    except KeyboardInterrupt:
<<<<<<< HEAD
        logger.info("GlowStatus stopped by user and powered off.")
        govee.set_power("off")
=======
        logger.info("GlowStatus stopped by user.")
>>>>>>> c6f89fd6

if __name__ == "__main__":
    main()
    <|MERGE_RESOLUTION|>--- conflicted
+++ resolved
@@ -95,7 +95,6 @@
     try:
         while True:
             try:
-<<<<<<< HEAD
                 # Check for manual override
                 config = load_config()
                 manual_status = config.get("CURRENT_STATUS")
@@ -106,10 +105,8 @@
                 else:
                     status, next_event_start = calendar.get_current_status(return_next_event_time=True)
                     logger.info(f"Current status: {status}")
-=======
                 status, next_event_start = calendar.get_current_status(return_next_event_time=True)
                 logger.info(f"Current status: {status}")
->>>>>>> c6f89fd6
 
                 if (
                     status == "available"
@@ -130,13 +127,8 @@
                 logger.error(f"Error updating status: {e}")
             time.sleep(REFRESH_INTERVAL)
     except KeyboardInterrupt:
-<<<<<<< HEAD
         logger.info("GlowStatus stopped by user and powered off.")
         govee.set_power("off")
-=======
-        logger.info("GlowStatus stopped by user.")
->>>>>>> c6f89fd6
 
 if __name__ == "__main__":
-    main()
-    +    main()